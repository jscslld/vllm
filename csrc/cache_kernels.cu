--- conflicted
+++ resolved
@@ -247,7 +247,6 @@
 }
 
 template <typename scalar_t, typename cache_t, Fp8KVCacheDataType kv_dt>
-<<<<<<< HEAD
 __global__ void reshape_and_cache_flash_full_cuda_kernel(
     const int32_t* __restrict__ tensorshape,
     const scalar_t* __restrict__ key,    // [num_tokens, num_heads, head_size]
@@ -292,7 +291,8 @@
     }
   }
 }
-=======
+
+template <typename scalar_t, typename cache_t, Fp8KVCacheDataType kv_dt>
 __global__ void concat_and_cache_mla_kernel(
     const scalar_t* __restrict__ kv_c,  // [num_tokens, kv_lora_rank]
     const scalar_t* __restrict__ k_pe,  // [num_tokens, pe_dim]
@@ -336,7 +336,6 @@
   copy(k_pe, kv_cache, k_pe_stride, block_stride, pe_dim, kv_lora_rank);
 }
 
->>>>>>> a1a2aaad
 }  // namespace vllm
 
 // KV_T is the stored data type of kv-cache.
@@ -438,7 +437,6 @@
 // KV_T is the stored data type of kv-cache.
 // CACHE_T is the data type of key and value tensors.
 // KV_DTYPE is the real data type of kv-cache.
-<<<<<<< HEAD
 #define CALL_RESHAPE_AND_CACHE_FLASH_FULL_CUDA(KV_T, CACHE_T, KV_DTYPE)\
   vllm::reshape_and_cache_flash_full_cuda_kernel<KV_T, CACHE_T, KV_DTYPE> \
       <<<grid, block, 0, stream>>>(                                   \
@@ -477,7 +475,8 @@
 
   DISPATCH_BY_KV_CACHE_DTYPE(key.dtype(), kv_cache_dtype,
                              CALL_RESHAPE_AND_CACHE_FLASH_FULL_CUDA);
-=======
+}
+
 #define CALL_CONCAT_AND_CACHE_MLA(KV_T, CACHE_T, KV_DTYPE)             \
   vllm::concat_and_cache_mla_kernel<KV_T, CACHE_T, KV_DTYPE>           \
       <<<grid, block, 0, stream>>>(                                    \
@@ -523,7 +522,6 @@
 
   DISPATCH_BY_KV_CACHE_DTYPE(kv_c.dtype(), kv_cache_dtype,
                              CALL_CONCAT_AND_CACHE_MLA);
->>>>>>> a1a2aaad
 }
 
 namespace vllm {
