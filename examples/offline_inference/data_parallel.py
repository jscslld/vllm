# SPDX-License-Identifier: Apache-2.0
"""
Usage:
Single node:
    python examples/offline_inference/data_parallel.py \
            --model="ibm-research/PowerMoE-3b" \
            --dp-size=2 \
            --tp-size=2

Multi-node:
    Node 0 (assume the node has ip of 10.99.48.128):
            python examples/offline_inference/data_parallel.py \
                    --model="ibm-research/PowerMoE-3b" \
                    --dp-size=2 \
                    --tp-size=2 \
                    --node-size=2 \
                    --node-rank=0 \
                    --master-addr=10.99.48.128 \
                    --master-port=13345
    Node 1:
            python examples/offline_inference/data_parallel.py \
                    --model="ibm-research/PowerMoE-3b" \
                    --dp-size=2 \
                    --tp-size=2 \
                    --node-size=2 \
                    --node-rank=1 \
                    --master-addr=10.99.48.128 \
                    --master-port=13345
"""

import os
from time import sleep

from vllm import LLM, EngineArgs, SamplingParams
from vllm.utils import FlexibleArgumentParser, get_open_port


def parse_args():
<<<<<<< HEAD
    parser = FlexibleArgumentParser()
    EngineArgs.add_cli_args(parser)
    parser.set_defaults(model="ibm-research/PowerMoE-3b")
    parser.add_argument("--dp-size",
                        type=int,
                        default=2,
                        help="Data parallel size")
    parser.add_argument("--tp-size",
                        type=int,
                        default=2,
                        help="Tensor parallel size")
    parser.add_argument("--node-size",
                        type=int,
                        default=1,
                        help="Total number of nodes")
    parser.add_argument("--node-rank",
                        type=int,
                        default=0,
                        help="Rank of the current node")
    parser.add_argument("--master-addr",
                        type=str,
                        default="",
                        help="Master node IP address")
    parser.add_argument("--master-port",
                        type=int,
                        default=0,
                        help="Master node port")
    return parser.parse_args()


def main(args, dp_size, local_dp_rank, global_dp_rank, dp_master_ip,
         dp_master_port, GPUs_per_dp_rank):
=======
    import argparse

    parser = argparse.ArgumentParser(description="Data Parallel Inference")
    parser.add_argument(
        "--model",
        type=str,
        default="ibm-research/PowerMoE-3b",
        help="Model name or path",
    )
    parser.add_argument("--dp-size", type=int, default=2, help="Data parallel size")
    parser.add_argument("--tp-size", type=int, default=2, help="Tensor parallel size")
    parser.add_argument(
        "--node-size", type=int, default=1, help="Total number of nodes"
    )
    parser.add_argument(
        "--node-rank", type=int, default=0, help="Rank of the current node"
    )
    parser.add_argument(
        "--master-addr", type=str, default="", help="Master node IP address"
    )
    parser.add_argument("--master-port", type=int, default=0, help="Master node port")
    parser.add_argument(
        "--enforce-eager", action="store_true", help="Enforce eager mode execution."
    )
    parser.add_argument(
        "--trust-remote-code", action="store_true", help="Trust remote code."
    )
    return parser.parse_args()


def main(
    model,
    dp_size,
    local_dp_rank,
    global_dp_rank,
    dp_master_ip,
    dp_master_port,
    GPUs_per_dp_rank,
    enforce_eager,
    trust_remote_code,
):
>>>>>>> ca2f6b9c
    os.environ["VLLM_DP_RANK"] = str(global_dp_rank)
    os.environ["VLLM_DP_RANK_LOCAL"] = str(local_dp_rank)
    os.environ["VLLM_DP_SIZE"] = str(dp_size)
    os.environ["VLLM_DP_MASTER_IP"] = dp_master_ip
    os.environ["VLLM_DP_MASTER_PORT"] = str(dp_master_port)

    # CUDA_VISIBLE_DEVICES for each DP rank is set automatically inside the
    # engine processes.

    # Sample prompts.
    prompts = [
        "Hello, my name is",
        "The president of the United States is",
        "The capital of France is",
        "The future of AI is",
    ]

    # with DP, each rank should process different prompts.
    # usually all the DP ranks process a full dataset,
    # and each rank processes a different part of the dataset.
    floor = len(prompts) // dp_size
    remainder = len(prompts) % dp_size

    # Distribute prompts into even groups.
    def start(rank):
        return rank * floor + min(rank, remainder)

    prompts = prompts[start(global_dp_rank) : start(global_dp_rank + 1)]
    if len(prompts) == 0:
        # if any rank has no prompts to process,
        # we need to set a placeholder prompt
        prompts = ["Placeholder"]
    print(f"DP rank {global_dp_rank} needs to process {len(prompts)} prompts")

    # Create a sampling params object.
    # since we are doing data parallel, every rank can have different
    # sampling params. here we set different max_tokens for different
    # ranks for demonstration.
    sampling_params = SamplingParams(
        temperature=0.8, top_p=0.95, max_tokens=[16, 20][global_dp_rank % 2]
    )

    # Fixed params
    args.pop("tensor_parallel_size")
    args.pop("enable_expert_parallel")

    # Create an LLM.
    llm = LLM(
        tensor_parallel_size=GPUs_per_dp_rank,
        enable_expert_parallel=True,
        **args,
    )
    outputs = llm.generate(prompts, sampling_params)
    # Print the outputs.
    for i, output in enumerate(outputs):
        if i >= 5:
            # print only 5 outputs
            break
        prompt = output.prompt
        generated_text = output.outputs[0].text
        print(
            f"DP rank {global_dp_rank}, Prompt: {prompt!r}, "
            f"Generated text: {generated_text!r}"
        )

    # Give engines time to pause their processing loops before exiting.
    sleep(1)


if __name__ == "__main__":
<<<<<<< HEAD

    args = vars(parse_args())
=======
    args = parse_args()
>>>>>>> ca2f6b9c

    dp_size = args.pop("dp_size")
    tp_size = args.pop("tp_size")
    node_size = args.pop("node_size")
    node_rank = args.pop("node_rank")

    if node_size == 1:
        dp_master_ip = "127.0.0.1"
        dp_master_port = get_open_port()
        args.pop("master_addr")
        args.pop("master_port")
    else:
        dp_master_ip = args.pop("master_addr")
        dp_master_port = args.pop("master_port")

    assert dp_size % node_size == 0, "dp_size should be divisible by node_size"
    dp_per_node = dp_size // node_size

    from multiprocessing import Process

    procs = []
    for local_dp_rank, global_dp_rank in enumerate(
<<<<<<< HEAD
            range(node_rank * dp_per_node, (node_rank + 1) * dp_per_node)):
        proc = Process(target=main,
                       args=(
                           args,
                           dp_size,
                           local_dp_rank,
                           global_dp_rank,
                           dp_master_ip,
                           dp_master_port,
                           tp_size,
                       ))
=======
        range(node_rank * dp_per_node, (node_rank + 1) * dp_per_node)
    ):
        proc = Process(
            target=main,
            args=(
                args.model,
                dp_size,
                local_dp_rank,
                global_dp_rank,
                dp_master_ip,
                dp_master_port,
                tp_size,
                args.enforce_eager,
                args.trust_remote_code,
            ),
        )
>>>>>>> ca2f6b9c
        proc.start()
        procs.append(proc)
    exit_code = 0
    for proc in procs:
        proc.join(timeout=300)
        if proc.exitcode is None:
            print(f"Killing process {proc.pid} that didn't stop within 5 minutes.")
            proc.kill()
            exit_code = 1
        elif proc.exitcode:
            exit_code = proc.exitcode

    exit(exit_code)<|MERGE_RESOLUTION|>--- conflicted
+++ resolved
@@ -36,7 +36,6 @@
 
 
 def parse_args():
-<<<<<<< HEAD
     parser = FlexibleArgumentParser()
     EngineArgs.add_cli_args(parser)
     parser.set_defaults(model="ibm-research/PowerMoE-3b")
@@ -69,49 +68,6 @@
 
 def main(args, dp_size, local_dp_rank, global_dp_rank, dp_master_ip,
          dp_master_port, GPUs_per_dp_rank):
-=======
-    import argparse
-
-    parser = argparse.ArgumentParser(description="Data Parallel Inference")
-    parser.add_argument(
-        "--model",
-        type=str,
-        default="ibm-research/PowerMoE-3b",
-        help="Model name or path",
-    )
-    parser.add_argument("--dp-size", type=int, default=2, help="Data parallel size")
-    parser.add_argument("--tp-size", type=int, default=2, help="Tensor parallel size")
-    parser.add_argument(
-        "--node-size", type=int, default=1, help="Total number of nodes"
-    )
-    parser.add_argument(
-        "--node-rank", type=int, default=0, help="Rank of the current node"
-    )
-    parser.add_argument(
-        "--master-addr", type=str, default="", help="Master node IP address"
-    )
-    parser.add_argument("--master-port", type=int, default=0, help="Master node port")
-    parser.add_argument(
-        "--enforce-eager", action="store_true", help="Enforce eager mode execution."
-    )
-    parser.add_argument(
-        "--trust-remote-code", action="store_true", help="Trust remote code."
-    )
-    return parser.parse_args()
-
-
-def main(
-    model,
-    dp_size,
-    local_dp_rank,
-    global_dp_rank,
-    dp_master_ip,
-    dp_master_port,
-    GPUs_per_dp_rank,
-    enforce_eager,
-    trust_remote_code,
-):
->>>>>>> ca2f6b9c
     os.environ["VLLM_DP_RANK"] = str(global_dp_rank)
     os.environ["VLLM_DP_RANK_LOCAL"] = str(local_dp_rank)
     os.environ["VLLM_DP_SIZE"] = str(dp_size)
@@ -182,12 +138,8 @@
 
 
 if __name__ == "__main__":
-<<<<<<< HEAD
 
     args = vars(parse_args())
-=======
-    args = parse_args()
->>>>>>> ca2f6b9c
 
     dp_size = args.pop("dp_size")
     tp_size = args.pop("tp_size")
@@ -210,7 +162,6 @@
 
     procs = []
     for local_dp_rank, global_dp_rank in enumerate(
-<<<<<<< HEAD
             range(node_rank * dp_per_node, (node_rank + 1) * dp_per_node)):
         proc = Process(target=main,
                        args=(
@@ -222,24 +173,6 @@
                            dp_master_port,
                            tp_size,
                        ))
-=======
-        range(node_rank * dp_per_node, (node_rank + 1) * dp_per_node)
-    ):
-        proc = Process(
-            target=main,
-            args=(
-                args.model,
-                dp_size,
-                local_dp_rank,
-                global_dp_rank,
-                dp_master_ip,
-                dp_master_port,
-                tp_size,
-                args.enforce_eager,
-                args.trust_remote_code,
-            ),
-        )
->>>>>>> ca2f6b9c
         proc.start()
         procs.append(proc)
     exit_code = 0
