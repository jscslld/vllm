# SPDX-License-Identifier: Apache-2.0
# SPDX-FileCopyrightText: Copyright contributors to the vLLM project
import abc
import enum
import functools
from abc import abstractmethod
from dataclasses import dataclass, make_dataclass
from typing import TYPE_CHECKING, Any, ClassVar, Generic, Optional, TypeVar

import numpy as np
import torch

from vllm.attention.layer import Attention
from vllm.config import VllmConfig, get_layers_from_vllm_config
from vllm.utils import cdiv

if TYPE_CHECKING:
    from vllm.attention.backends.abstract import AttentionImpl
    from vllm.v1.core.sched.output import SchedulerOutput
    from vllm.v1.worker.gpu_input_batch import InputBatch

import vllm.envs as envs
from vllm.distributed.kv_transfer.kv_connector.utils import (
    get_kv_connector_cache_layout)
from vllm.logger import init_logger
from vllm.v1.kv_cache_interface import AttentionSpec

logger = init_logger(__name__)
_KV_CACHE_LAYOUT_OVERRIDE = None


@dataclass
class CommonAttentionMetadata:
    """
    Per-batch attention metadata, shared across layers and backends.
    AttentionMetadataBuilder instances use it to construct per-layer metadata.
    
    For many of the tensors we keep both GPU and CPU versions.
    """

    query_start_loc: torch.Tensor
    query_start_loc_cpu: torch.Tensor
    """(batch_size + 1,), the start location of each request in query Tensor"""

    seq_lens: torch.Tensor
    seq_lens_cpu: torch.Tensor
    """(batch_size,), the length of each request including both computed tokens
    and newly scheduled tokens"""

    num_computed_tokens_cpu: torch.Tensor
    """(batch_size,), the number of computed tokens for each request"""

    num_reqs: int
    """Number of requests"""
    num_actual_tokens: int
    """Total number of tokens in batch"""
    max_query_len: int
    """Longest query in batch"""

    block_table_tensor: torch.Tensor
    slot_mapping: torch.Tensor

    causal: bool = True


@dataclass
class UbatchSlice:
    request_slice: slice
    token_slice: slice


def slice_query_start_locs(
    query_start_loc: torch.Tensor,
    request_slice: slice,
) -> torch.Tensor:
    """
    Creates a new query_start_loc that corresponds to the requests in 
    request_slice.
<<<<<<< HEAD
=======

>>>>>>> 0edaf752
    Note: This function creates a new tensor to hold the new query_start_locs.
    This will break cudagraph compatibility.
    """
    return query_start_loc[request_slice.start: request_slice.stop + 1] -\
        query_start_loc[request_slice.start]


def _make_metadata_with_slice(
        ubatch_slice: UbatchSlice,
        attn_metadata: CommonAttentionMetadata) -> CommonAttentionMetadata:
    """
    This function creates a new CommonAttentionMetadata that corresponds to 
    the requests included in ubatch_slice
    """

    request_slice = ubatch_slice.request_slice
    token_slice = ubatch_slice.token_slice

    query_start_loc = slice_query_start_locs(attn_metadata.query_start_loc,
                                             request_slice)
    assert len(query_start_loc >= 2)
    query_start_loc_cpu = slice_query_start_locs(
        attn_metadata.query_start_loc_cpu, request_slice)

    seq_lens = attn_metadata.seq_lens[request_slice]
    seq_lens_cpu = attn_metadata.seq_lens_cpu[request_slice]
    num_computed_tokens_cpu = attn_metadata.num_computed_tokens_cpu[
        request_slice]

    num_requests = request_slice.stop - request_slice.start
    num_actual_tokens = token_slice.stop - token_slice.start
    max_query_len = int(
        torch.max(torch.abs(query_start_loc_cpu[1:] -
                            query_start_loc_cpu[:-1])).item())

    block_table_tensor = attn_metadata.block_table_tensor[request_slice]
    slot_mapping = attn_metadata.slot_mapping[token_slice]

    return CommonAttentionMetadata(
        query_start_loc=query_start_loc,
        query_start_loc_cpu=query_start_loc_cpu,
        seq_lens=seq_lens,
        seq_lens_cpu=seq_lens_cpu,
        num_computed_tokens_cpu=num_computed_tokens_cpu,
        num_reqs=num_requests,
        num_actual_tokens=num_actual_tokens,
        max_query_len=max_query_len,
        block_table_tensor=block_table_tensor,
        slot_mapping=slot_mapping,
    )


def split_attn_metadata(
<<<<<<< HEAD
    ubatch_slices: list[tuple[slice, slice]],
=======
    ubatch_slices: list[UbatchSlice],
>>>>>>> 0edaf752
    common_attn_metadata: CommonAttentionMetadata,
) -> list[CommonAttentionMetadata]:
    """
    Creates a new CommonAttentionMetadata instance that corresponds to the 
    requests for each UbatchSlice in ubatch_slices.
<<<<<<< HEAD
=======

>>>>>>> 0edaf752
    Note: This function does not modify common_attn_metadata
    """
    results = []
    for ubatch_slice in ubatch_slices:
<<<<<<< HEAD
        s = UbatchSlice(request_slice=ubatch_slice[0],
                        token_slice=ubatch_slice[1])
        results.append(_make_metadata_with_slice(s, common_attn_metadata))
=======
        results.append(
            _make_metadata_with_slice(ubatch_slice, common_attn_metadata))
>>>>>>> 0edaf752
    return results


M = TypeVar("M")


class AttentionCGSupport(enum.Enum):
    """ Constants for the cudagraph support of the attention backend
    Here we do not consider the cascade attention, as currently
    it is never cudagraph supported."""

    NEVER = 0
    """NO cudagraph support"""
    PURE_DECODE_ONLY = 1
    """Cudagraph supported for pure decode, need to run without
    cudagraph for mixed prefill-decode batches"""
    ALWAYS = 2
    """Cudagraph always supported"""


class AttentionMetadataBuilder(abc.ABC, Generic[M]):
    # Does this backend/builder support CUDA Graphs for attention.
    attn_cudagraph_support: ClassVar[AttentionCGSupport] = \
        AttentionCGSupport.NEVER

    @abstractmethod
    def __init__(self, kv_cache_spec: AttentionSpec, layer_names: list[str],
                 vllm_config: VllmConfig, device: torch.device):
        self.kv_cache_spec = kv_cache_spec

    @abstractmethod
    def build(self,
              common_prefix_len: int,
              common_attn_metadata: CommonAttentionMetadata,
              fast_build: bool = False) -> M:
        """
        Central method that builds attention metadata.
        Some builders (MLA) require reorder_batch to be called prior to build.
        
        Args:
            common_prefix_len: The length of the common prefix of the batch.
            common_attn_metadata: The common attention metadata.
            fast_build: The meta-data will prioritize speed of building over
                then speed at execution. Can be used for spec-decode where the
                result of a build call may only be used for few layers/iters.
        """
        raise NotImplementedError

    def build_slice(
        self,
        req_slice: slice,
        token_slice: slice,
        max_query_len: int,
        common_prefix_len: int,
        common_attn_metadata: CommonAttentionMetadata,
    ) -> M:
        """
        Should only be called on builders that support attention slicing 
        for micro batching
        """
        raise NotImplementedError

    def can_run_in_cudagraph(
            self, common_attn_metadata: CommonAttentionMetadata) -> bool:
        """
        Can this batch (with given metadata) use CUDA Graphs for attention.
        """
        return False

    def build_for_cudagraph_capture(
            self, common_attn_metadata: CommonAttentionMetadata) -> M:
        """
        Build attention metadata for CUDA graph capture. Uses build by default.
        Subclasses that override this method should call self.build or
        super().build_for_cudagraph_capture.
        """
        return self.build(common_prefix_len=0,
                          common_attn_metadata=common_attn_metadata)

    def use_cascade_attention(
        self,
        common_prefix_len: int,
        query_lens: np.ndarray,
        num_query_heads: int,
        num_kv_heads: int,
        use_alibi: bool,
        use_sliding_window: bool,
        use_local_attention: bool,
        num_sms: int,
    ) -> bool:
        return False

    def reorder_batch(self, input_batch: "InputBatch",
                      scheduler_output: "SchedulerOutput") -> bool:
        """
        This method can reorder the batch if desired by the backend.
        :return: Has the batch been reordered (default False).
        """
        return False


@functools.lru_cache
def get_kv_cache_layout():
    global _KV_CACHE_LAYOUT_OVERRIDE
    # Override with format specified by the user.
    cache_layout = envs.VLLM_KV_CACHE_LAYOUT
    if cache_layout is None:
        cache_layout = get_kv_connector_cache_layout()
    else:
        logger.info_once("`VLLM_KV_CACHE_LAYOUT` environment variable " \
        "detected. Setting KV cache layout to %s.", cache_layout)
    if _KV_CACHE_LAYOUT_OVERRIDE is not None:
        cache_layout = _KV_CACHE_LAYOUT_OVERRIDE
    return cache_layout


def set_kv_cache_layout(cache_layout: str):
    global _KV_CACHE_LAYOUT_OVERRIDE
    _KV_CACHE_LAYOUT_OVERRIDE = cache_layout


@dataclass
class PerLayerParameters:
    """
    Currently, FlashInfer backend only support models in which all layers share
    the same values for the following hyperparameters.
    """

    window_left: int
    logits_soft_cap: Optional[float]
    sm_scale: float


def get_per_layer_parameters(
        vllm_config: VllmConfig, layer_names: list[str],
        cls_: type['AttentionImpl']) -> dict[str, PerLayerParameters]:
    """
    Scan layers in `layer_names` and determine some hyperparameters
    to use during `plan`.
    """

    layers = get_layers_from_vllm_config(vllm_config, Attention, layer_names)
    per_layer_params: dict[str, PerLayerParameters] = {}

    for key, layer in layers.items():
        impl = layer.impl
        assert isinstance(impl, cls_)

        # Infer hyperparameters from the attention layer
        window_size = getattr(impl, "sliding_window", None)
        window_left = window_size[0] if window_size is not None else -1
        logits_soft_cap = getattr(impl, "logits_soft_cap", None)
        sm_scale = impl.scale

        per_layer_params[key] = PerLayerParameters(window_left,
                                                   logits_soft_cap, sm_scale)

    return per_layer_params


def infer_global_hyperparameters(
        per_layer_params: dict[str, PerLayerParameters]) -> PerLayerParameters:
    """
    Currently, FlashInfer backend only support models in which all layers share
    the same values for the following hyperparameters:
    - `window_left`
    - `logits_soft_cap`
    - `sm_scale`

    So this function asserts that all layers share the same values for these
    hyperparameters and returns the global values.
    """

    assert len(per_layer_params) > 0, "No attention layers found in the model."

    param_sets = list(per_layer_params.values())
    global_params = param_sets[0]
    for params in param_sets:
        if params.window_left != global_params.window_left:
            raise ValueError(
                "Window left is not the same for all layers. One potential fix "
                "is to set disable_sliding_window=True")
        assert params == global_params, (
            "FlashInfer backend currently only supports models in which all "
            "layers share the same values for the following hyperparameters: "
            "`window_left`, `logits_soft_cap`, `sm_scale`.")

    return global_params


#
# Take in `query_start_loc_np` and `seq_lens_np` and break the sequences into
# local attention blocks, where each block is passed to the attention kernel
# as an independent local ("virtual") batch item.
#
# For example, if are performing a chunked prefill a batch of 3 sequences:
#   q_seqlens  = [4, 10, 5]
#   kv_seqlens = [6, 17, 9]
# Then normally for regular attention we would compute with an attention mask
#  for batch idx 0 (q_seqlens = 4, kv_seqlens = 6) like:
#   batch idx: 0 (q_seqlens = 4, kv_seqlens = 6)
#        k_toks >   0 1 2 3 4 5
#        q_toks v  _____________
#               0 | 1 1 1
#               1 | 1 1 1 1
#               2 | 1 1 1 1 1
#               3 | 1 1 1 1 1 1
#
# for local attention (with attn_chunk_size = 4) we would compute with an
#  attention mask like:
#   batch idx: 0  (q_seqlens = 4, kv_seqlens = 6, attn_chunk_size = 4)
#        k_toks >   0 1 2 3 4 5
#        q_toks v  _____________
#               0 | 1 1 1
#               1 | 1 1 1 1
#               2 |         1
#               3 |         1 1
#
# We can simulate this mask using standard flash-attention by breaking the
#  sequences into local ("virtual") batches, where each local batch item is a
#  local attention block, so in this case batch idx 0 would be broken up into:
#
#   local-batch idx: 0 (q_seqlens = 2, kv_seqlens = 4)  (batch 0)
#        k_toks >   0 1 2 3
#        q_toks v  _____________
#               0 | 1 1 1
#               1 | 1 1 1 1
#   local-batch idx: 1 (q_seqlens = 2, kv_seqlens = 2) (batch 0)
#        k_toks >   4 5
#        q_toks v  _____________
#               2 | 1
#               3 | 1 1
#
# e.g. if we have:
#   attn_chunk_size = 4
#   query_start_loc_np = [0, 4, 14, 19] (q_seqlens = [4, 10, 5])
# Then this function would return:
#                           __b0__  ______b1______  __b2__ < orig batch indices
#   q_seqlens_local    = [   2,  2,  1,  4,  4,  1,  4,  1]
#   cu_seqlens_q_local = [0, 4,  6, 10, 14, 18, 19, 23, 24]
#   seqlens_k_local    = [   4,  2,  4,  4,  4,  1,  4,  1]
#   block_table_local  : shape[local_virtual_batches, pages_per_local_batch]
def make_local_attention_virtual_batches(
    attn_chunk_size: int,
    common_attn_metadata: CommonAttentionMetadata,
    block_size: int = 0,
) -> CommonAttentionMetadata:
    query_start_loc_np = common_attn_metadata.query_start_loc_cpu.numpy()
    seq_lens_np = common_attn_metadata.seq_lens_cpu.numpy()
    block_table = common_attn_metadata.block_table_tensor
    device = common_attn_metadata.query_start_loc.device

    q_seqlens = query_start_loc_np[1:] - query_start_loc_np[:-1]
    actual_batch_size = seq_lens_np.shape[0]

    # Handle if we are starting in the middle of a local attention block,
    #  we assume q_seqlens > 0 (for all elements), for each batch idx we compute
    #  the number of tokens that are not in the first local attention block and
    #  then we can simply use a cdiv for the rest.
    # For example if we have:
    #   attn_chunk_size = 4
    #   q_seqlens = [4, 10, 5]
    #   k_seqlens = [6, 17, 9]
    # Then we would get:
    #   new_tokens_in_first_block = [2, 1, 4]
    #   local_blocks = [2, 4, 2]
    q_tokens_in_first_block = np.minimum(
        attn_chunk_size - ((seq_lens_np - q_seqlens) % attn_chunk_size),
        q_seqlens).astype(np.int32)
    tokens_in_last_block = attn_chunk_size + (seq_lens_np % -attn_chunk_size)
    local_blocks = 1 + cdiv(q_seqlens - q_tokens_in_first_block,
                            attn_chunk_size)

    # Once we know the number of local blocks we can compute the request spans
    #  for each batch idx, we can figure out the number of "virtual" requests we
    #  have to make,
    # For the above example we would get:
    #   seqlens_q_local = [2, 2, 1, 4, 4, 1, 4, 1]
    #
    # First Get batched arange. (E.g., [2, 4, 2] -> [0, 1, 0, 1, 2, 3, 0, 1])
    #   (TODO: max a utility to share this code with _prepare_inputs)
    # arange step 1. [2, 4, 2] -> [2, 6, 8]
    cu_num_blocks = np.cumsum(local_blocks)
    virtual_batches = cu_num_blocks[-1]
    # arange step 2. [2, 6, 8] -> [0, 0, 2, 2, 2, 2, 6, 6]
    block_offsets = np.repeat(cu_num_blocks - local_blocks, local_blocks)
    # arange step 3. [0, 1, 0, 1, 2, 3, 0, 1]
    arange = np.arange(virtual_batches, dtype=np.int32) - block_offsets
    # also compute reverse arange (i.e. [1, 0, 3, 2, 1, 0, 1, 0])
    rarange = np.repeat(local_blocks, local_blocks) - arange - 1
    # Then we can compute the seqlens_q_local, handling the fact that the
    #  first and last blocks could be partial
    seqlens_q_local = \
        np.repeat(q_seqlens - q_tokens_in_first_block, local_blocks)
    # set the first block since this may be a partial block
    seqlens_q_local[arange == 0] = q_tokens_in_first_block
    # set the remaining blocks
    seqlens_q_local[arange > 0] = np.minimum(
        seqlens_q_local - attn_chunk_size * (arange - 1),
        attn_chunk_size)[arange > 0]

    # convert from q_seqlens to cu_seqlens_q
    cu_seqlens_q_local = np.pad(np.cumsum(seqlens_q_local), (1, 0))\
        .astype(np.int32)

    # compute the seqlens_k_local,
    #  basically a full local attention block for all but the last block in each
    #  batch
    # For our example this will be:
    #   seqlens_k_local = [4, 2, 4, 4, 4, 1, 4, 1]
    seqlens_k_local = np.full(cu_num_blocks[-1],
                              attn_chunk_size,
                              dtype=np.int32)
    seqlens_k_local[cu_num_blocks - 1] = tokens_in_last_block
    num_computed_tokens_local = seqlens_k_local - seqlens_q_local

    k_seqstarts_absolute = np.repeat(seq_lens_np, local_blocks) - \
        (rarange * attn_chunk_size + \
            np.repeat(tokens_in_last_block, local_blocks))
    # For the example the local attention blocks start at:
    #                           _b0_  _____b1_____  _b2_
    #   k_seqstarts_absolute = [0, 4, 4, 8, 12, 16, 4, 8]
    block_starts = k_seqstarts_absolute // block_size
    assert attn_chunk_size % block_size == 0, \
        f"attn_chunk_size {attn_chunk_size} is not " \
        f"divisible by block_size {block_size}"
    pages_per_local_batch = attn_chunk_size // block_size

    # Create a block_table for the local attention blocks
    # For out example if we have a block-table like (assuming block_size=2):
    #   block_table = [
    #     [ 0,  1,  2,  3,  4,  5,  6,  7,  8,  9],  < batch 0
    #     [10, 11, 12, 13, 14, 15, 16, 17, 18, 19],  < batch 1
    #     [20, 21, 22, 23, 24, 25, 26, 27, 28, 29],  < batch 2
    #   ]
    # Then for the local batches we would want a block-table like
    #   block_table_local = [
    #     [  0,  1 ], < local-batch 0, (batch 0, starting from k[0])
    #     [  2,  3 ], < local-batch 1, (batch 0, starting from k[4])
    #     [ 12, 13 ], < local-batch 2, (batch 1, starting from k[4])
    #     [ 14, 15 ], < local-batch 3, (batch 1, starting from k[8])
    #     [ 16, 17 ], < local-batch 4, (batch 1, starting from k[12])
    #     [ 18, 19 ], < local-batch 5, (batch 1, starting from k[16])
    #     [ 22, 23 ], < local-batch 6, (batch 2, starting from k[4])
    #     [ 24, 25 ], < local-batch 7, (batch 2, starting from k[8])
    #   ]
    block_indices= np.broadcast_to(
        np.arange(pages_per_local_batch, dtype=np.int32),
        (virtual_batches, pages_per_local_batch)) \
            + np.expand_dims(block_starts, axis=1)
    block_indices = block_indices.flatten().clip(max=block_table.shape[1] - 1)
    batch_indices = np.repeat(np.arange(actual_batch_size, dtype=np.int32),
                              local_blocks * pages_per_local_batch)
    block_table_local = block_table[batch_indices, block_indices]\
        .view(virtual_batches, -1)

    query_start_loc_cpu = torch.from_numpy(cu_seqlens_q_local)
    seq_lens_cpu = torch.from_numpy(seqlens_k_local)

    return CommonAttentionMetadata(
        query_start_loc_cpu=query_start_loc_cpu,
        query_start_loc=query_start_loc_cpu.to(device=device,
                                               non_blocking=True),
        seq_lens_cpu=seq_lens_cpu,
        seq_lens=seq_lens_cpu.to(device=device, non_blocking=True),
        num_computed_tokens_cpu=torch.from_numpy(num_computed_tokens_local),
        num_reqs=len(seq_lens_cpu),
        num_actual_tokens=common_attn_metadata.num_actual_tokens,
        max_query_len=seqlens_q_local.max(),
        block_table_tensor=block_table_local,
        slot_mapping=common_attn_metadata.slot_mapping,
        causal=True,
    )


def split_decodes_and_prefills(
    common_attn_metadata: CommonAttentionMetadata,
    decode_threshold: int = 1,
) -> tuple[int, int, int, int]:
    """
    Assuming a reordered batch, finds the boundary between prefill and decode
    requests.

    Args:
        common_attn_metadata: CommonAttentionMetadata object containing the
            batch metadata.
        decode_threshold: The maximum query length to be considered a decode.

    Returns:
        num_decodes: The number of decode requests.
        num_prefills: The number of prefill requests.
        num_decode_tokens: The number of tokens in the decode requests.
        num_prefill_tokens: The number of tokens in the prefill requests.
    """
    max_query_len = common_attn_metadata.max_query_len
    num_reqs = common_attn_metadata.num_reqs
    num_tokens = common_attn_metadata.num_actual_tokens
    query_start_loc = common_attn_metadata.query_start_loc_cpu

    if max_query_len <= decode_threshold:
        return num_reqs, 0, num_tokens, 0

    query_lens = query_start_loc[1:] - query_start_loc[:-1]
    is_prefill = query_lens > decode_threshold
    if not torch.any(is_prefill):
        return num_reqs, 0, num_tokens, 0

    first_prefill = is_prefill.int().argmax(dim=-1).item()
    assert torch.all(query_lens[first_prefill:] > decode_threshold)
    assert torch.all(query_lens[:first_prefill] <= decode_threshold)
    num_decodes = first_prefill
    num_prefills = num_reqs - num_decodes
    num_decode_tokens = query_start_loc[first_prefill].item()
    num_prefill_tokens = num_tokens - num_decode_tokens
    return (num_decodes, num_prefills, num_decode_tokens, num_prefill_tokens)


def reorder_batch_to_split_decodes_and_prefills(
    input_batch: "InputBatch",
    scheduler_output: "SchedulerOutput",
    decode_threshold: int = 1,
) -> bool:
    """
    Reorders the batch to split into prefill and decode requests; places all
    requests with <= decode_threshold tokens at the front of the batch.
    
    Returns:
        True if the batch was modified, False otherwise.
    """
    # We now want to reorder the batch so that the "decode" requests are at
    # the front and the "prefill" requests are at the back using the least
    # amount of swaps possible. (NOTE for now we loosely use "decode" to mean
    # requests where attention is likely memory-bound and "prefill" to mean
    # requests where attention is likely compute-bound, TODO(lucas): figure out
    # a better naming here)
    decodes = []
    prefills = []
    num_decode_tokens = 0
    num_prefill_tokens = 0

    for i, req_id in enumerate(input_batch.req_ids):
        num_tokens = scheduler_output.num_scheduled_tokens[req_id]
        # for now treat 1 scheduled token as "decode" even if its not,
        # we should update this to something like < 8 in the future but
        # currently the TritonMLA._forward_decode only supports
        # num_tokens = 1
        if num_tokens <= decode_threshold:
            decodes.append(i)
            num_decode_tokens += num_tokens
        else:
            prefills.append(i)
            num_prefill_tokens += num_tokens

    # We hope that this is fairly minimal since decodes
    # should be around for a number of iterations so hopefully they are
    # relatively stationary (and new request are generally appended to the
    # persistent batch so already should be at the back)
    # To achieve this we loop over the decodes in descending order and
    # the prefills in ascending order. We swap decodes from the  "back"
    # i.e. past where the last decode should be in the reodorered with
    # prefills from the front of the batch.
    # `decodes` and `prefills` are already in ascending order just based on
    # the above loop
    num_decodes = len(decodes)
    num_prefills = len(prefills)
    modified_batch = False

    for i in range(1, min(num_decodes, num_prefills) + 1):
        # If the decode is at the "back" of the batch, i, we can swap it
        # with the prefill closest to the front of the batch
        decode_idx = decodes[num_decodes - i]
        if decode_idx < num_decodes:
            break

        input_batch.swap_states(prefills[i - 1], decode_idx)
        modified_batch = True

    return modified_batch


KV_SHARING_FAST_PREFILL_METADATA_FIELDS = [
    ('logits_indices_padded', Optional[torch.Tensor], None),
    ('num_logits_indices', int, 0),
]


def subclass_attention_metadata(
    name_prefix: str,
    metadata_cls: Any,
    fields: list[tuple[str, Any, Any]],
) -> Any:
    """
    Return a new subclass of `metadata_cls` with additional fields
    """
    name: str = name_prefix + metadata_cls.__name__  # type: ignore
    Wrapped = make_dataclass(name, fields, bases=(metadata_cls, ))
    return Wrapped


def make_kv_sharing_fast_prefill_attention_metadata(
    metadata_cls: Any, ) -> Any:
    """
    Return a new subclass of `metadata_cls` for fast prefill
    """
    return subclass_attention_metadata(
        name_prefix="KVSharingFastPrefill",
        metadata_cls=metadata_cls,
        fields=KV_SHARING_FAST_PREFILL_METADATA_FIELDS,
    )<|MERGE_RESOLUTION|>--- conflicted
+++ resolved
@@ -76,10 +76,7 @@
     """
     Creates a new query_start_loc that corresponds to the requests in 
     request_slice.
-<<<<<<< HEAD
-=======
-
->>>>>>> 0edaf752
+
     Note: This function creates a new tensor to hold the new query_start_locs.
     This will break cudagraph compatibility.
     """
@@ -133,32 +130,19 @@
 
 
 def split_attn_metadata(
-<<<<<<< HEAD
-    ubatch_slices: list[tuple[slice, slice]],
-=======
     ubatch_slices: list[UbatchSlice],
->>>>>>> 0edaf752
     common_attn_metadata: CommonAttentionMetadata,
 ) -> list[CommonAttentionMetadata]:
     """
     Creates a new CommonAttentionMetadata instance that corresponds to the 
     requests for each UbatchSlice in ubatch_slices.
-<<<<<<< HEAD
-=======
-
->>>>>>> 0edaf752
+
     Note: This function does not modify common_attn_metadata
     """
     results = []
     for ubatch_slice in ubatch_slices:
-<<<<<<< HEAD
-        s = UbatchSlice(request_slice=ubatch_slice[0],
-                        token_slice=ubatch_slice[1])
-        results.append(_make_metadata_with_slice(s, common_attn_metadata))
-=======
         results.append(
             _make_metadata_with_slice(ubatch_slice, common_attn_metadata))
->>>>>>> 0edaf752
     return results
 
 
