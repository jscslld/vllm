--- conflicted
+++ resolved
@@ -207,13 +207,9 @@
                                                UnquantizedLinearMethod)
 from vllm.platforms import current_platform
 from vllm.utils import cdiv, round_down
-<<<<<<< HEAD
-from vllm.v1.attention.backends.utils import (CommonAttentionMetadata,
+from vllm.v1.attention.backends.utils import (AttentionMetadataBuilder,
+                                              CommonAttentionMetadata,
                                               slice_query_start_locs)
-=======
-from vllm.v1.attention.backends.utils import (AttentionMetadataBuilder,
-                                              CommonAttentionMetadata)
->>>>>>> 4c8f64fa
 from vllm.v1.kv_cache_interface import AttentionSpec
 from vllm.v1.worker.block_table import BlockTable
 
@@ -448,7 +444,6 @@
             seq_lens=seq_lens,
         )
 
-<<<<<<< HEAD
     def _split_decodes_and_prefills(self, max_query_len: int, num_reqs: int,
                                     num_tokens: int,
                                     query_start_loc: torch.Tensor):
@@ -483,53 +478,21 @@
     ) -> M:
         num_reqs = req_slice.stop - req_slice.start
         num_tokens = token_slice.stop - token_slice.start
-=======
-    def build_for_cudagraph_capture(
-            self, common_attn_metadata: CommonAttentionMetadata) -> M:
-        """
-        This method builds the metadata for full cudagraph capture.
-        Currently, only decode is supported for full cudagraphs with MLA.
-        """
-        m = common_attn_metadata
-        assert m.num_reqs == m.num_actual_tokens, \
-            "MLA only supports decode-only full CUDAGraph capture. " \
-            "Make sure all cudagraph capture sizes <= max_num_seq."
-
-        m.max_query_len = 1  # decode-only
-
-        # Update state usually set in reorder_batch.
-        self._num_decodes = m.num_reqs
-        self._num_decode_tokens = m.num_actual_tokens
-        self._num_prefills = 0
-        self._num_prefill_tokens = 0
-        return self.build(0, m)
-
-    def build(self, common_prefix_len: int,
-              common_attn_metadata: CommonAttentionMetadata) -> M:
-        num_reqs = common_attn_metadata.num_reqs
-        num_actual_tokens = common_attn_metadata.num_actual_tokens
-        max_query_len = common_attn_metadata.max_query_len
-
-        assert self._num_decodes + self._num_prefills == num_reqs
->>>>>>> 4c8f64fa
 
         # Note(simon): be careful about the CPU <> GPU memory movement in this
         # function. We should avoid GPU -> CPU sync as much as possible because
         # it blocks on all previous kernels.
         device = self.runner.device
         block_table = self.block_table
-<<<<<<< HEAD
         block_table_tensor = block_table.get_device_tensor()[req_slice]
         slot_mapping = block_table.slot_mapping_cpu[token_slice].to(
             device, non_blocking=True).long()
-=======
-        block_table_tensor = block_table.get_device_tensor()[:num_reqs]
-        block_table.slot_mapping[:num_actual_tokens].copy_(
-            block_table.slot_mapping_cpu[:num_actual_tokens],
-            non_blocking=True)
-        block_table.slot_mapping[num_actual_tokens:].fill_(-1)
-        slot_mapping = block_table.slot_mapping[:num_actual_tokens]
->>>>>>> 4c8f64fa
+        # block_table_tensor = block_table.get_device_tensor()[:num_reqs]
+        # block_table.slot_mapping[:num_actual_tokens].copy_(
+        #     block_table.slot_mapping_cpu[:num_actual_tokens],
+        #     non_blocking=True)
+        # block_table.slot_mapping[num_actual_tokens:].fill_(-1)
+        # slot_mapping = block_table.slot_mapping[:num_actual_tokens]
 
         query_start_loc = slice_query_start_locs(
             common_attn_metadata.query_start_loc, req_slice)
@@ -641,10 +604,13 @@
             decode=decode_metadata,
         )
 
-<<<<<<< HEAD
-    def build(self, num_reqs: int, num_actual_tokens: int, max_query_len: int,
-              common_prefix_len: int,
-              common_attn_metadata: CommonAttentionMetadata):
+    def build(self, common_prefix_len: int,
+              common_attn_metadata: CommonAttentionMetadata) -> M:
+        num_reqs = common_attn_metadata.num_reqs
+        num_actual_tokens = common_attn_metadata.num_actual_tokens
+        max_query_len = common_attn_metadata.max_query_len
+
+        assert self._num_decodes + self._num_prefills == num_reqs
         return self.build_slice(
             req_slice=slice(0, num_reqs),
             token_slice=slice(0, num_actual_tokens),
@@ -653,13 +619,32 @@
             common_attn_metadata=common_attn_metadata,
         )
 
+    def build_for_cudagraph_capture(
+            self, common_attn_metadata: CommonAttentionMetadata) -> M:
+        """
+        This method builds the metadata for full cudagraph capture.
+        Currently, only decode is supported for full cudagraphs with MLA.
+        """
+        m = common_attn_metadata
+        assert m.num_reqs == m.num_actual_tokens, \
+            "MLA only supports decode-only full CUDAGraph capture. " \
+            "Make sure all cudagraph capture sizes <= max_num_seq."
+
+        m.max_query_len = 1  # decode-only
+
+        # Update state usually set in reorder_batch.
+        self._num_decodes = m.num_reqs
+        self._num_decode_tokens = m.num_actual_tokens
+        self._num_prefills = 0
+        self._num_prefill_tokens = 0
+        return self.build(0, m)
+
     def use_cascade_attention(self, *args, **kwargs) -> bool:
         return False
-=======
+
     def can_run_in_cudagraph(
             self, common_attn_metadata: CommonAttentionMetadata) -> bool:
         return common_attn_metadata.max_query_len == 1
->>>>>>> 4c8f64fa
 
 
 class MLACommonImpl(MLAAttentionImpl[M], Generic[M]):
