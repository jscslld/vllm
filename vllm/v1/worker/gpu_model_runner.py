--- conflicted
+++ resolved
@@ -3137,15 +3137,6 @@
             )
             builders.append(attn_metadata_builder_2)
 
-<<<<<<< HEAD
-        if (self.full_cuda_graph
-                and not attn_metadata_builder_i.full_cudagraph_supported):
-            raise ValueError(
-                f"Full CUDAGraph not supported for "
-                f"{attn_backend_i.__name__}. Turn off CompilationConfig."
-                f"full_cuda_graph or use a different attention backend.")
-        return attn_backend_i, builders
-=======
         if self.full_cuda_graph:
             if attn_metadata_builder_i.attn_cudagraph_support == \
                 AttentionCGSupport.NEVER:
@@ -3162,8 +3153,7 @@
                     size for size in self.cudagraph_batch_sizes
                     if size <= self.scheduler_config.max_num_seqs
                 ]
-        return attn_backend_i, attn_metadata_builder_i
->>>>>>> 6e8d8c4a
+        return attn_backend_i, builders
 
     def initialize_attn_backend(self, kv_cache_config: KVCacheConfig) -> None:
         """
